--- conflicted
+++ resolved
@@ -38,15 +38,8 @@
 class energy_price_env(gym.Env):
     def __init__(
         self,
-<<<<<<< HEAD
         obs_price_array,
         start_energy=1,
-=======
-        price_array,
-        start_energy=0,
-        start_time=0,
-        max_time=7 * 24 * 2,
->>>>>>> 759897cb
         window_size=1000,
     ):
         self.price_array = obs_price_array
@@ -81,22 +74,11 @@
     def get_price(self, idx):
         return self.price_array[int(idx)]
 
-<<<<<<< HEAD
+
     def get_expected_price(self, idx, window_size=2 * 24, mode="median"):
         return get_expected_price(
             self.price_array, idx, window_size=window_size, mode=mode
         )
-=======
-    def get_mean_price(self, idx):
-        idx = int(idx)
-
-        if idx == 0:
-            return self.price_array[idx]
-        elif idx < self.window_size:
-            return np.median(self.price_array[:idx])
-        else:
-            return np.median(self.price_array[idx - self.window_size : idx])
->>>>>>> 759897cb
 
     def step(self, action):
         current_price, mean_price, current_energy, current_time = self.state
